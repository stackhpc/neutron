# Copyright 2018 Red Hat, Inc.
# All Rights Reserved.
#
#    Licensed under the Apache License, Version 2.0 (the "License"); you may
#    not use this file except in compliance with the License. You may obtain
#    a copy of the License at
#
#         http://www.apache.org/licenses/LICENSE-2.0
#
#    Unless required by applicable law or agreed to in writing, software
#    distributed under the License is distributed on an "AS IS" BASIS, WITHOUT
#    WARRANTIES OR CONDITIONS OF ANY KIND, either express or implied. See the
#    License for the specific language governing permissions and limitations
#    under the License.

from collections import namedtuple
from os import path
import shlex
from unittest import mock

import fixtures
import neutron_lib
from neutron_lib.api.definitions import extra_dhcp_opt as edo_ext
from neutron_lib.api.definitions import portbindings
from neutron_lib import constants as n_const
from oslo_concurrency import processutils
from oslo_config import cfg
import testtools

from neutron.common.ovn import constants
from neutron.common.ovn import utils
from neutron.conf.plugins.ml2.drivers.ovn import ovn_conf
from neutron.tests import base
from neutron.tests.unit import fake_resources as fakes

RESOLV_CONF_TEMPLATE = """# TEST TEST TEST
# Geneated by OVN test
nameserver 10.0.0.1
#nameserver 10.0.0.2
nameserver 10.0.0.3
nameserver foo 10.0.0.4
nameserver aef0::4
foo 10.0.0.5
"""
RESOLV_DNS_SERVERS = ['10.0.0.1', '10.0.0.3', 'aef0::4']
RESOLV_DNS_SERVERS_V4 = ['10.0.0.1', '10.0.0.3']
RESOLV_DNS_SERVERS_V6 = ['aef0::4']


class TestUtils(base.BaseTestCase):

    def test_get_system_dns_resolvers(self):
        tempdir = self.useFixture(fixtures.TempDir()).path
        resolver_file_name = tempdir + '/resolv.conf'
        tmp_resolv_file = open(resolver_file_name, 'w')
        tmp_resolv_file.writelines(RESOLV_CONF_TEMPLATE)
        tmp_resolv_file.close()
        expected_dns_resolvers = RESOLV_DNS_SERVERS
        observed_dns_resolvers = utils.get_system_dns_resolvers(
            resolver_file=resolver_file_name)
        self.assertEqual(expected_dns_resolvers, observed_dns_resolvers)

    def test_is_gateway_chassis(self):
        chassis = fakes.FakeOvsdbRow.create_one_ovsdb_row(attrs={
            'external_ids': {'ovn-cms-options': 'enable-chassis-as-gw'}})
        non_gw_chassis_0 = fakes.FakeOvsdbRow.create_one_ovsdb_row(attrs={
            'external_ids': {'ovn-cms-options': ''}})
        non_gw_chassis_1 = fakes.FakeOvsdbRow.create_one_ovsdb_row(attrs={})
        non_gw_chassis_2 = fakes.FakeOvsdbRow.create_one_ovsdb_row(attrs={
            'external_ids': {}})

        self.assertTrue(utils.is_gateway_chassis(chassis))
        self.assertFalse(utils.is_gateway_chassis(non_gw_chassis_0))
        self.assertFalse(utils.is_gateway_chassis(non_gw_chassis_1))
        self.assertFalse(utils.is_gateway_chassis(non_gw_chassis_2))

    def test_get_chassis_availability_zones_no_azs(self):
        chassis = fakes.FakeOvsdbRow.create_one_ovsdb_row(attrs={
            'external_ids': {'ovn-cms-options': 'enable-chassis-as-gw'}})
        self.assertEqual(set(), utils.get_chassis_availability_zones(chassis))

    def test_get_chassis_availability_zones_one_az(self):
        chassis = fakes.FakeOvsdbRow.create_one_ovsdb_row(attrs={
            'external_ids': {'ovn-cms-options':
                             'enable-chassis-as-gw,availability-zones=az0'}})
        self.assertEqual(
            {'az0'}, utils.get_chassis_availability_zones(chassis))

    def test_get_chassis_availability_zones_multiple_az(self):
        chassis = fakes.FakeOvsdbRow.create_one_ovsdb_row(attrs={
            'external_ids': {
                'ovn-cms-options':
                'enable-chassis-as-gw,availability-zones=az0:az1 :az2:: :'}})
        self.assertEqual(
            {'az0', 'az1', 'az2'},
            utils.get_chassis_availability_zones(chassis))

    def test_get_chassis_availability_zones_malformed(self):
        chassis = fakes.FakeOvsdbRow.create_one_ovsdb_row(attrs={
            'external_ids': {'ovn-cms-options':
                             'enable-chassis-as-gw,availability-zones:az0'}})
        self.assertEqual(
            set(), utils.get_chassis_availability_zones(chassis))

    def test_is_security_groups_enabled(self):
        self.assertTrue(utils.is_security_groups_enabled(
            {constants.PORT_SECURITYGROUPS: ['fake']}))
        self.assertFalse(utils.is_security_groups_enabled(
            {}))

    def test_parse_ovn_lb_port_forwarding(self):
        TC = namedtuple('TC', 'input output description')
        fake_ovn_lb = namedtuple('fake_ovn_lb', 'external_ids protocol vips')
        test_cases = [
            TC([], {}, "empty"),
            TC([{'external_ids': {'neutron:fip_id': 'fip1'},
                 'protocol': None,
                 'vips': {'172.24.4.8:2020': '10.0.0.10:22'}}],
                {'fip1': {'tcp': {'172.24.4.8:2020 10.0.0.10:22'}}},
                "simple"),
            TC([{'external_ids': {'neutron:fip_id': 'fip1'},
                 'protocol': [],
                 'vips': {'172.24.4.8:2020': '10.0.0.10:22',
                          '172.24.4.8:2021': '10.0.0.11:22',
                          '172.24.4.8:8080': '10.0.0.10:80'}}],
                {'fip1': {'tcp': {'172.24.4.8:8080 10.0.0.10:80',
                                  '172.24.4.8:2021 10.0.0.11:22',
                                  '172.24.4.8:2020 10.0.0.10:22'}}},
                "multiple vips"),
            TC([{'external_ids': {'neutron:fip_id': 'fip1'},
                 'protocol': ['tcp'],
                 'vips': {'ext_ip:ext_port1': 'int_ip1:int_port1'}},
                {'external_ids': {'neutron:fip_id': 'fip1'},
                 'protocol': ['udp'],
                 'vips': {'ext_ip:ext_port1': 'int_ip1:int_port1'}}],
                {'fip1': {'tcp': {'ext_ip:ext_port1 int_ip1:int_port1'},
                          'udp': {'ext_ip:ext_port1 int_ip1:int_port1'}}},
                "2 protocols"),
            TC([{'external_ids': {'neutron:fip_id': 'fip1'},
                 'protocol': ['tcp'],
                 'vips': {'ext_ip:ext_port1': 'int_ip1:int_port1'}},
                {'external_ids': {'neutron:fip_id': 'fip2'},
                 'protocol': ['tcp'],
                 'vips': {'ext_ip:ext_port1': 'int_ip1:int_port1'}}],
                {'fip1': {'tcp': {'ext_ip:ext_port1 int_ip1:int_port1'}},
                 'fip2': {'tcp': {'ext_ip:ext_port1 int_ip1:int_port1'}}},
                "2 fips"),
        ]
        for tc in test_cases:
            tc_lbs = [
                fake_ovn_lb(lb['external_ids'], lb['protocol'], lb['vips'])
                for lb in tc.input]
            rc = utils.parse_ovn_lb_port_forwarding(tc_lbs)
            self.assertEqual(rc, tc.output, tc.description)

    def test_get_chassis_in_azs(self):
        ch0 = fakes.FakeOvsdbRow.create_one_ovsdb_row(attrs={
            'name': 'ch0',
            'external_ids': {
                'ovn-cms-options':
                'enable-chassis-as-gw,availability-zones=az0:az1:az2'}})
        ch1 = fakes.FakeOvsdbRow.create_one_ovsdb_row(attrs={
            'name': 'ch1',
            'external_ids': {
                'ovn-cms-options': 'enable-chassis-as-gw'}})
        ch2 = fakes.FakeOvsdbRow.create_one_ovsdb_row(attrs={
            'name': 'ch2',
            'external_ids': {
                'ovn-cms-options':
                'enable-chassis-as-gw,availability-zones=az1:az5'}})

        chassis_list = [ch0, ch1, ch2]
        self.assertEqual(
            {'ch0', 'ch2'},
            utils.get_chassis_in_azs(chassis_list, ['az1', 'az5']))
        self.assertEqual(
            {'ch0'},
            utils.get_chassis_in_azs(chassis_list, ['az2', 'az6']))
        self.assertEqual(
            set(),
            utils.get_chassis_in_azs(chassis_list, ['az6']))

    def test_get_gateway_chassis_without_azs(self):
        ch0 = fakes.FakeOvsdbRow.create_one_ovsdb_row(attrs={
            'name': 'ch0',
            'external_ids': {
                'ovn-cms-options':
                'enable-chassis-as-gw,availability-zones=az0:az1:az2'}})
        ch1 = fakes.FakeOvsdbRow.create_one_ovsdb_row(attrs={
            'name': 'ch1',
            'external_ids': {
                'ovn-cms-options': 'enable-chassis-as-gw'}})
        ch2 = fakes.FakeOvsdbRow.create_one_ovsdb_row(attrs={
            'name': 'ch2',
            'external_ids': {
                'ovn-cms-options':
                'enable-chassis-as-gw,availability-zones=az1:az5'}})
        ch3 = fakes.FakeOvsdbRow.create_one_ovsdb_row(attrs={
            'name': 'ch3',
            'external_ids': {}})

        chassis_list = [ch0, ch1, ch2, ch3]
        self.assertEqual(
            {'ch1'},
            utils.get_gateway_chassis_without_azs(chassis_list))


class TestGateWayChassisValidity(base.BaseTestCase):

    def setUp(self):
        super(TestGateWayChassisValidity, self).setUp()
        self.gw_chassis = ['host1', 'host2']
        self.chassis_name = self.gw_chassis[0]
        self.physnet = 'physical-nw-1'
        self.chassis_physnets = {self.chassis_name: [self.physnet]}

    def test_gateway_chassis_valid(self):
        # Return False, since everything is valid
        self.assertFalse(utils.is_gateway_chassis_invalid(
            self.chassis_name, self.gw_chassis, self.physnet,
            self.chassis_physnets))

    def test_gateway_chassis_due_to_invalid_chassis_name(self):
        # Return True since chassis is invalid
        self.chassis_name = constants.OVN_GATEWAY_INVALID_CHASSIS
        self.assertTrue(utils.is_gateway_chassis_invalid(
            self.chassis_name, self.gw_chassis, self.physnet,
            self.chassis_physnets))

    def test_gateway_chassis_for_chassis_not_in_chassis_physnets(self):
        # Return True since chassis is not in chassis_physnets
        self.chassis_name = 'host-2'
        self.assertTrue(utils.is_gateway_chassis_invalid(
            self.chassis_name, self.gw_chassis, self.physnet,
            self.chassis_physnets))

    def test_gateway_chassis_for_undefined_physnet(self):
        # Return True since physnet is not defined
        self.chassis_name = 'host-1'
        self.physnet = None
        self.assertTrue(utils.is_gateway_chassis_invalid(
            self.chassis_name, self.gw_chassis, self.physnet,
            self.chassis_physnets))

    def test_gateway_chassis_for_physnet_not_in_chassis_physnets(self):
        # Return True since physnet is not in chassis_physnets
        self.physnet = 'physical-nw-2'
        self.assertTrue(utils.is_gateway_chassis_invalid(
            self.chassis_name, self.gw_chassis, self.physnet,
            self.chassis_physnets))

    def test_gateway_chassis_for_gw_chassis_empty(self):
        # Return False if gw_chassis is []
        # This condition states that the chassis is valid, has valid
        # physnets and there are no gw_chassis present in the system.
        self.gw_chassis = []
        self.assertFalse(utils.is_gateway_chassis_invalid(
            self.chassis_name, self.gw_chassis, self.physnet,
            self.chassis_physnets))

    def test_gateway_chassis_for_chassis_not_in_gw_chassis_list(self):
        # Return True since chassis_name not in gw_chassis
        self.gw_chassis = ['host-2']
        self.assertTrue(utils.is_gateway_chassis_invalid(
            self.chassis_name, self.gw_chassis, self.physnet,
            self.chassis_physnets))


class TestDHCPUtils(base.BaseTestCase):

    def setUp(self):
        ovn_conf.register_opts()
        super(TestDHCPUtils, self).setUp()

    def test_validate_port_extra_dhcp_opts_empty(self):
        port = {edo_ext.EXTRADHCPOPTS: []}
        result = utils.validate_port_extra_dhcp_opts(port)
        self.assertFalse(result.failed)
        self.assertEqual([], result.invalid_ipv4)
        self.assertEqual([], result.invalid_ipv6)

    def test_validate_port_extra_dhcp_opts_dhcp_disabled(self):
        opt0 = {'opt_name': 'not-valid-ipv4',
                'opt_value': 'joe rogan',
                'ip_version': 4}
        opt1 = {'opt_name': 'dhcp_disabled',
                'opt_value': 'True',
                'ip_version': 4}
        port = {edo_ext.EXTRADHCPOPTS: [opt0, opt1]}

        # Validation always succeeds if the "dhcp_disabled" option is enabled
        result = utils.validate_port_extra_dhcp_opts(port)
        self.assertFalse(result.failed)
        self.assertEqual([], result.invalid_ipv4)
        self.assertEqual([], result.invalid_ipv6)

    def test_validate_port_extra_dhcp_opts(self):
        opt0 = {'opt_name': 'bootfile-name',
                'opt_value': 'homer_simpson.bin',
                'ip_version': 4}
        opt1 = {'opt_name': 'dns-server',
                'opt_value': '2001:4860:4860::8888',
                'ip_version': 6}
        port = {edo_ext.EXTRADHCPOPTS: [opt0, opt1]}

        result = utils.validate_port_extra_dhcp_opts(port)
        self.assertFalse(result.failed)
        self.assertEqual([], result.invalid_ipv4)
        self.assertEqual([], result.invalid_ipv6)

    def test_validate_port_extra_dhcp_opts_invalid(self):
        # Two value options and two invalid, assert the validation
        # will fail and only the invalid options will be returned as
        # not supported
        opt0 = {'opt_name': 'bootfile-name',
                'opt_value': 'homer_simpson.bin',
                'ip_version': 4}
        opt1 = {'opt_name': 'dns-server',
                'opt_value': '2001:4860:4860::8888',
                'ip_version': 6}
        opt2 = {'opt_name': 'not-valid-ipv4',
                'opt_value': 'joe rogan',
                'ip_version': 4}
        opt3 = {'opt_name': 'not-valid-ipv6',
                'opt_value': 'young jamie',
                'ip_version': 6}
        port = {edo_ext.EXTRADHCPOPTS: [opt0, opt1, opt2, opt3]}

        result = utils.validate_port_extra_dhcp_opts(port)
        self.assertTrue(result.failed)
        self.assertEqual(['not-valid-ipv4'], result.invalid_ipv4)
        self.assertEqual(['not-valid-ipv6'], result.invalid_ipv6)

    def test_get_lsp_dhcp_opts_empty(self):
        port = {edo_ext.EXTRADHCPOPTS: []}
        dhcp_disabled, options = utils.get_lsp_dhcp_opts(port, 4)
        self.assertFalse(dhcp_disabled)
        self.assertEqual({}, options)

    def test_get_lsp_dhcp_opts_empty_dhcp_disabled(self):
        opt0 = {'opt_name': 'bootfile-name',
                'opt_value': 'homer_simpson.bin',
                'ip_version': 4}
        opt1 = {'opt_name': 'dhcp_disabled',
                'opt_value': 'True',
                'ip_version': 4}
        port = {edo_ext.EXTRADHCPOPTS: [opt0, opt1]}

        # Validation always succeeds if the "dhcp_disabled" option is enabled
        dhcp_disabled, options = utils.get_lsp_dhcp_opts(port, 4)
        self.assertTrue(dhcp_disabled)
        self.assertEqual({}, options)

    @mock.patch.object(utils, 'is_network_device_port')
    def test_get_lsp_dhcp_opts_is_network_device_port(self, mock_device_port):
        mock_device_port.return_value = True
        port = {}
        dhcp_disabled, options = utils.get_lsp_dhcp_opts(port, 4)
        # Assert OVN DHCP is disabled
        self.assertTrue(dhcp_disabled)
        self.assertEqual({}, options)

    def test_get_lsp_dhcp_opts(self):
        opt0 = {'opt_name': 'bootfile-name',
                'opt_value': 'homer_simpson.bin',
                'ip_version': 4}
        opt1 = {'opt_name': 'server-ip-address',
                'opt_value': '10.0.0.1',
                'ip_version': 4}
        opt2 = {'opt_name': '42',
                'opt_value': '10.0.2.1',
                'ip_version': 4}
        port = {edo_ext.EXTRADHCPOPTS: [opt0, opt1, opt2]}

        dhcp_disabled, options = utils.get_lsp_dhcp_opts(port, 4)
        self.assertFalse(dhcp_disabled)
        # Assert the names got translated to their OVN names
        expected_options = {'next_server': '10.0.0.1',
                            'ntp_server': '10.0.2.1',
                            'bootfile_name': '"homer_simpson.bin"'}
        self.assertEqual(expected_options, options)

<<<<<<< HEAD
    def test_get_lsp_dhcp_opts_for_domain_search(self):
        opt = {'opt_name': 'domain-search',
               'opt_value': 'openstack.org,ovn.org',
               'ip_version': 4}
        port = {portbindings.VNIC_TYPE: portbindings.VNIC_NORMAL,
                edo_ext.EXTRADHCPOPTS: [opt]}

        dhcp_disabled, options = utils.get_lsp_dhcp_opts(port, 4)
        self.assertFalse(dhcp_disabled)
        # Assert option got translated to "domain_search_list" and
        # the value is a string (double-quoted)
        expected_options = {'domain_search_list': '"openstack.org,ovn.org"'}
        self.assertEqual(expected_options, options)

=======
    def test_get_lsp_dhcp_opts_for_baremetal(self):
        opt0 = {'opt_name': 'tag:ipxe,bootfile-name',
                'opt_value': 'http://172.7.27.29/ipxe',
                'ip_version': 4}
        opt1 = {'opt_name': 'tag:!ipxe,bootfile-name',
                'opt_value': 'undionly.kpxe',
                'ip_version': 4}
        opt2 = {'opt_name': 'tftp-server',
                'opt_value': '"172.7.27.29"',
                'ip_version': 4}
        port = {portbindings.VNIC_TYPE: portbindings.VNIC_BAREMETAL,
                edo_ext.EXTRADHCPOPTS: [opt0, opt1, opt2]}

        dhcp_disabled, options = utils.get_lsp_dhcp_opts(port, 4)
        self.assertFalse(dhcp_disabled)
        # Assert the names got translated to their OVN names and the
        # options that weren't double-quoted are now double-quoted
        expected_options = {'tftp_server': '"172.7.27.29"',
                            'bootfile_name': '"http://172.7.27.29/ipxe"',
                            'bootfile_name_alt': '"undionly.kpxe"'}
        self.assertEqual(expected_options, options)

    def test_get_lsp_dhcp_opts_dhcp_disabled_for_baremetal(self):
        cfg.CONF.set_override(
            'disable_ovn_dhcp_for_baremetal_ports', True, group='ovn')

        opt = {'opt_name': 'tag:ipxe,bootfile-name',
               'opt_value': 'http://172.7.27.29/ipxe',
               'ip_version': 4}
        port = {portbindings.VNIC_TYPE: portbindings.VNIC_BAREMETAL,
                edo_ext.EXTRADHCPOPTS: [opt]}

        dhcp_disabled, options = utils.get_lsp_dhcp_opts(port, 4)
        # Assert DHCP is disabled for this port
        self.assertTrue(dhcp_disabled)
        # Assert no options were passed
        self.assertEqual({}, options)

>>>>>>> 4af55d54

class TestGetDhcpDnsServers(base.BaseTestCase):

    def setUp(self):
        ovn_conf.register_opts()
        super(TestGetDhcpDnsServers, self).setUp()

    def test_ipv4(self):
        # DNS servers from subnet.
        dns_servers = utils.get_dhcp_dns_servers(
            {'dns_nameservers': ['1.2.3.4', '5.6.7.8']})
        self.assertEqual(['1.2.3.4', '5.6.7.8'], dns_servers)

        # DNS servers from config parameter.
        cfg.CONF.set_override('dns_servers',
                              '1.1.2.2,3.3.4.4', group='ovn')
        dns_servers = utils.get_dhcp_dns_servers({})
        self.assertEqual(['1.1.2.2', '3.3.4.4'], dns_servers)

        # DNS servers from local DNS resolver.
        cfg.CONF.set_override('dns_servers', '', group='ovn')
        with mock.patch('builtins.open',
                        mock.mock_open(read_data=RESOLV_CONF_TEMPLATE)), \
                mock.patch.object(path, 'exists', return_value=True):
            dns_servers = utils.get_dhcp_dns_servers({})
            self.assertEqual(RESOLV_DNS_SERVERS_V4, dns_servers)

        # No DNS servers if only '0.0.0.0' configured.
        dns_servers = utils.get_dhcp_dns_servers(
            {'dns_nameservers': ['0.0.0.0', '5.6.7.8']})
        self.assertEqual(['0.0.0.0', '5.6.7.8'], dns_servers)
        dns_servers = utils.get_dhcp_dns_servers(
            {'dns_nameservers': ['0.0.0.0']})
        self.assertEqual([], dns_servers)

    def test_ipv6(self):
        # DNS servers from subnet.
        dns_servers = utils.get_dhcp_dns_servers(
            {'dns_nameservers': ['2001:4860:4860::8888',
                                 '2001:4860:4860::8844']},
            ip_version=n_const.IP_VERSION_6)
        self.assertEqual(['2001:4860:4860::8888',
                          '2001:4860:4860::8844'], dns_servers)

        # DNS servers from local DNS resolver.
        cfg.CONF.set_override('dns_servers', '', group='ovn')
        with mock.patch('builtins.open',
                        mock.mock_open(read_data=RESOLV_CONF_TEMPLATE)), \
                mock.patch.object(path, 'exists', return_value=True):
            dns_servers = utils.get_dhcp_dns_servers({}, ip_version=6)
            self.assertEqual(RESOLV_DNS_SERVERS_V6, dns_servers)

        # No DNS servers if only '::' configured.
        dns_servers = utils.get_dhcp_dns_servers(
            {'dns_nameservers': ['2001:4860:4860::8888', '::']},
            ip_version=n_const.IP_VERSION_6)
        self.assertEqual(['2001:4860:4860::8888', '::'], dns_servers)
        dns_servers = utils.get_dhcp_dns_servers(
            {'dns_nameservers': ['::']},
            ip_version=n_const.IP_VERSION_6)
        self.assertEqual([], dns_servers)


class TestValidateAndGetDataFromBindingProfile(base.BaseTestCase):

    def setUp(self):
        super(TestValidateAndGetDataFromBindingProfile, self).setUp()
        self.get_plugin = mock.patch(
            'neutron_lib.plugins.directory.get_plugin').start()
        self.VNIC_FAKE_NORMAL = 'fake-vnic-normal'
        self.VNIC_FAKE_OTHER = 'fake-vnic-other'

        # Replace constants.OVN_PORT_BINDING_PROFILE_PARAMS to allow synthesis
        _params = constants.OVN_PORT_BINDING_PROFILE_PARAMS.copy()
        _params.extend([
            constants.OVNPortBindingProfileParamSet(
                {'key': [str, type(None)]},
                self.VNIC_FAKE_NORMAL, None),
            constants.OVNPortBindingProfileParamSet(
                {'key': [str], 'other_key': [str]},
                self.VNIC_FAKE_OTHER, None),
            constants.OVNPortBindingProfileParamSet(
                {
                    'key': [str],
                    'other_key': [int],
                    'third_key': [str]
                },
                self.VNIC_FAKE_OTHER, constants.PORT_CAP_SWITCHDEV),
        ])
        self.OVN_PORT_BINDING_PROFILE_PARAMS = mock.patch.object(
            constants,
            'OVN_PORT_BINDING_PROFILE_PARAMS',
            _params).start()

    def test_get_port_raises(self):
        # Confirm that a exception from get_port bubbles up as intended
        self.get_plugin().get_port.side_effect = KeyError
        self.assertRaises(
            KeyError,
            utils.validate_and_get_data_from_binding_profile,
            {
                constants.OVN_PORT_BINDING_PROFILE: {
                    'parent_name': 'fake-parent-port-uuid',
                    'tag': 42
                },
            })

    def test_invalid_input_raises(self):
        # Confirm that invalid input raises an exception
        self.assertRaises(
            neutron_lib.exceptions.InvalidInput,
            utils.validate_and_get_data_from_binding_profile,
            {
                constants.OVN_PORT_BINDING_PROFILE: {
                    'parent_name': 'fake-parent-port-uuid',
                    'tag': 'notint'
                },
            })
        self.assertRaises(
            neutron_lib.exceptions.InvalidInput,
            utils.validate_and_get_data_from_binding_profile,
            {
                constants.OVN_PORT_BINDING_PROFILE: {
                    'parent_name': 51,
                    'tag': 42
                },
            })
        self.assertRaises(
            neutron_lib.exceptions.InvalidInput,
            utils.validate_and_get_data_from_binding_profile,
            {
                constants.OVN_PORT_BINDING_PROFILE: {
                    'parent_name': 'fake-parent-port-tag-missing',
                },
            })

    def test_valid_input(self):
        # Confirm valid input produces expected output
        expect = {
            'parent_name': 'fake-parent-port-uuid',
            'tag': 42
        }
        self.assertDictEqual(
            expect,
            utils.validate_and_get_data_from_binding_profile(
                {constants.OVN_PORT_BINDING_PROFILE: expect}))

        expect = {
            'vtep-physical-switch': 'fake-physical-switch-uuid',
            'vtep-logical-switch': 'fake-logical-switch-uuid',
        }
        self.assertDictEqual(
            expect,
            utils.validate_and_get_data_from_binding_profile(
                {constants.OVN_PORT_BINDING_PROFILE: expect}))

        binding_profile = {
            constants.PORT_CAP_PARAM: [constants.PORT_CAP_SWITCHDEV],
            'pci_vendor_info': 'dead:beef',
            'pci_slot': '0000:ca:fe.42',
            'physical_network': 'physnet1',

        }
        expect = binding_profile.copy()
        del(expect[constants.PORT_CAP_PARAM])
        self.assertDictEqual(
            expect,
            utils.validate_and_get_data_from_binding_profile(
                {portbindings.VNIC_TYPE: portbindings.VNIC_DIRECT,
                 constants.OVN_PORT_BINDING_PROFILE: binding_profile}))

        binding_profile = {
            constants.PORT_CAP_PARAM: [constants.PORT_CAP_SWITCHDEV],
            'pci_vendor_info': 'dead:beef',
            'pci_slot': '0000:ca:fe.42',
            'physical_network': None,

        }
        expect = binding_profile.copy()
        del(expect[constants.PORT_CAP_PARAM])
        self.assertDictEqual(
            expect,
            utils.validate_and_get_data_from_binding_profile(
                {portbindings.VNIC_TYPE: portbindings.VNIC_DIRECT,
                 constants.OVN_PORT_BINDING_PROFILE: binding_profile}))

        expect = {
            'pci_vendor_info': 'dead:beef',
            'pci_slot': '0000:ca:fe.42',
            'physical_network': 'physnet1',
            'card_serial_number': 'AB2000X00042',
            'pf_mac_address': '00:53:00:00:00:42',
            'vf_num': 42,
        }
        self.assertDictEqual(
            utils.validate_and_get_data_from_binding_profile(
                {portbindings.VNIC_TYPE: portbindings.VNIC_REMOTE_MANAGED,
                 constants.OVN_PORT_BINDING_PROFILE: expect}),
            expect)

    def test_valid_input_surplus_keys(self):
        # Confirm that extra keys are allowed
        binding_profile = {
            constants.PORT_CAP_PARAM: [constants.PORT_CAP_SWITCHDEV],
            'pci_vendor_info': 'dead:beef',
            'pci_slot': '0000:ca:fe.42',
            'physical_network': 'physnet1',
            'optional_information_provided_by_nova': 'not_consumed_by_neutron',
        }
        expect = binding_profile.copy()
        del(expect[constants.PORT_CAP_PARAM])
        del(expect['optional_information_provided_by_nova'])
        self.assertDictEqual(
            expect,
            utils.validate_and_get_data_from_binding_profile(
                {portbindings.VNIC_TYPE: portbindings.VNIC_DIRECT,
                 constants.OVN_PORT_BINDING_PROFILE: binding_profile}))

    def test_unknown_profile_items_pruned(self):
        # Confirm that unknown profile items are pruned
        self.assertEqual(
            {},
            utils.validate_and_get_data_from_binding_profile(
                {constants.OVN_PORT_BINDING_PROFILE: {
                    'unknown-key': 'unknown-data'}}))

    def test_polymorphic_validation(self):
        expect = {
            'key': 'value',
        }
        self.assertDictEqual(
            expect,
            utils.validate_and_get_data_from_binding_profile(
                {portbindings.VNIC_TYPE: self.VNIC_FAKE_NORMAL,
                 constants.OVN_PORT_BINDING_PROFILE: expect}))
        expect = {
            'key': None,
        }
        self.assertDictEqual(
            expect,
            utils.validate_and_get_data_from_binding_profile(
                {portbindings.VNIC_TYPE: self.VNIC_FAKE_NORMAL,
                 constants.OVN_PORT_BINDING_PROFILE: expect}))
        # Type ``int`` is not among the accepted types for this key
        expect = {
            'key': 51,
        }
        self.assertRaises(
            neutron_lib.exceptions.InvalidInput,
            utils.validate_and_get_data_from_binding_profile,
            {portbindings.VNIC_TYPE: self.VNIC_FAKE_NORMAL,
             constants.OVN_PORT_BINDING_PROFILE: expect})

    def test_overlapping_param_set_different_vnic_type(self):
        # Confirm overlapping param sets discerned by vnic_type
        binding_profile = {
            'key': 'value',
            'other_key': 'value',
        }
        # This param set is valid for VNIC_FAKE_NORMAL with 'other_key' pruned.
        expect = binding_profile.copy()
        del(expect['other_key'])
        self.assertDictEqual(
            expect,
            utils.validate_and_get_data_from_binding_profile(
                {portbindings.VNIC_TYPE: self.VNIC_FAKE_NORMAL,
                 constants.OVN_PORT_BINDING_PROFILE: binding_profile}))
        # It is valid for VNIC_FAKE_OTHER
        expect = binding_profile.copy()
        self.assertDictEqual(
            expect,
            utils.validate_and_get_data_from_binding_profile(
                {portbindings.VNIC_TYPE: self.VNIC_FAKE_OTHER,
                 constants.OVN_PORT_BINDING_PROFILE: binding_profile}))

    def test_overlapping_param_set_different_vnic_type_and_capability(self):
        # Confirm overlapping param sets discerned by vnic_type and capability
        binding_profile = {
            'key': 'value',
            'other_key': 42,
            'third_key': 'value',
        }
        # This param set is not valid for VNIC_FAKE_OTHER without capability
        expect = binding_profile.copy()
        del(expect['third_key'])
        self.assertRaises(
            neutron_lib.exceptions.InvalidInput,
            utils.validate_and_get_data_from_binding_profile,
            {portbindings.VNIC_TYPE: self.VNIC_FAKE_OTHER,
             constants.OVN_PORT_BINDING_PROFILE: binding_profile})
        # This param set is also not valid as the capabilities do not match
        binding_profile = {
            constants.PORT_CAP_PARAM: ['fake-capability'],
            'key': 'value',
            'other_key': 'value',
            'third_key': 'value',
        }
        self.assertEqual(
            {},
            utils.validate_and_get_data_from_binding_profile(
                {portbindings.VNIC_TYPE: self.VNIC_FAKE_OTHER,
                 constants.OVN_PORT_BINDING_PROFILE: binding_profile}))
        # It is valid for VNIC_FAKE_OTHER with PORT_CAP_SWITCHDEV capability
        binding_profile = {
            constants.PORT_CAP_PARAM: [constants.PORT_CAP_SWITCHDEV],
            'key': 'value',
            'other_key': 42,
            'third_key': 'value',
        }
        expect = binding_profile.copy()
        del(expect[constants.PORT_CAP_PARAM])
        self.assertDictEqual(
            expect,
            utils.validate_and_get_data_from_binding_profile(
                {portbindings.VNIC_TYPE: self.VNIC_FAKE_OTHER,
                 constants.OVN_PORT_BINDING_PROFILE: binding_profile}))

    def test_capability_only_allowed(self):
        # The end user exposed workflow for creation of instances with special
        # networking needs is to first create a port of certain type and/or
        # capability, and then pass that port to Nova as part of instance
        # creation.
        #
        # This means that it must be allowed to create port wihout a binding
        # profile, or with capability as the only binding profile key.
        binding_profile = {
            constants.PORT_CAP_PARAM: [constants.PORT_CAP_SWITCHDEV],
        }
        self.assertEqual(
            {},
            utils.validate_and_get_data_from_binding_profile(
                {portbindings.VNIC_TYPE: self.VNIC_FAKE_OTHER,
                 constants.OVN_PORT_BINDING_PROFILE: binding_profile}))


class TestRetryDecorator(base.BaseTestCase):
    DEFAULT_RETRY_VALUE = 10

    def setUp(self):
        super().setUp()
        mock.patch.object(
            ovn_conf, "get_ovn_ovsdb_retry_max_interval",
            return_value=self.DEFAULT_RETRY_VALUE).start()

    def test_default_retry_value(self):
        with mock.patch('tenacity.wait_exponential') as m_wait:
            @utils.retry()
            def decorated_method():
                pass

            decorated_method()
        m_wait.assert_called_with(max=self.DEFAULT_RETRY_VALUE)

    def test_custom_retry_value(self):
        custom_value = 3
        with mock.patch('tenacity.wait_exponential') as m_wait:
            @utils.retry(max_=custom_value)
            def decorated_method():
                pass

            decorated_method()
        m_wait.assert_called_with(max=custom_value)

    def test_positive_result(self):
        number_of_exceptions = 3
        method = mock.Mock(
            side_effect=[Exception() for i in range(number_of_exceptions)])

        @utils.retry(max_=0.001)
        def decorated_method():
            try:
                method()
            except StopIteration:
                return

        decorated_method()

        # number of exceptions + one successful call
        self.assertEqual(number_of_exceptions + 1, method.call_count)


class TestOvsdbClientCommand(base.BaseTestCase):
    class OvsdbClientTestCommand(utils.OvsdbClientCommand):
        COMMAND = 'test'

    def setUp(self):
        super().setUp()
        self.nb_connection = 'ovn_nb_connection'
        self.sb_connection = 'ovn_sb_connection'

        ovn_conf.register_opts()
        ovn_conf.cfg.CONF.set_default(
            'ovn_nb_connection',
            self.nb_connection,
            group='ovn')
        ovn_conf.cfg.CONF.set_default(
            'ovn_sb_connection',
            self.sb_connection,
            group='ovn')
        self.m_exec = mock.patch.object(processutils, 'execute').start()

    def assert_exec_call(self, expected):
        self.m_exec.assert_called_with(
            *shlex.split(expected), log_errors=processutils.LOG_FINAL_ERROR)

    def test_run_northbound(self):
        expected = ('ovsdb-client %s %s --timeout 180 '
                    '\'["OVN_Northbound", "foo"]\'' % (
                        self.OvsdbClientTestCommand.COMMAND,
                        self.nb_connection))
        self.OvsdbClientTestCommand.run(['OVN_Northbound', 'foo'])
        self.assert_exec_call(expected)

    def test_run_southbound(self):
        expected = ('ovsdb-client %s %s --timeout 180 '
                    '\'["OVN_Southbound", "foo"]\'' % (
                        self.OvsdbClientTestCommand.COMMAND,
                        self.sb_connection))
        self.OvsdbClientTestCommand.run(['OVN_Southbound', 'foo'])
        self.assert_exec_call(expected)

    def test_run_northbound_with_ssl(self):
        private_key = 'north_pk'
        certificate = 'north_cert'
        ca_auth = 'north_ca_auth'

        ovn_conf.cfg.CONF.set_default(
            'ovn_nb_private_key',
            private_key,
            group='ovn')
        ovn_conf.cfg.CONF.set_default(
            'ovn_nb_certificate',
            certificate,
            group='ovn')
        ovn_conf.cfg.CONF.set_default(
            'ovn_nb_ca_cert',
            ca_auth,
            group='ovn')

        expected = ('ovsdb-client %s %s --timeout 180 '
                    '-p %s '
                    '-c %s '
                    '-C %s '
                    '\'["OVN_Northbound", "foo"]\'' % (
                        self.OvsdbClientTestCommand.COMMAND,
                        self.nb_connection,
                        private_key,
                        certificate,
                        ca_auth))

        self.OvsdbClientTestCommand.run(['OVN_Northbound', 'foo'])
        self.assert_exec_call(expected)

    def test_run_southbound_with_ssl(self):
        private_key = 'north_pk'
        certificate = 'north_cert'
        ca_auth = 'north_ca_auth'

        ovn_conf.cfg.CONF.set_default(
            'ovn_sb_private_key',
            private_key,
            group='ovn')
        ovn_conf.cfg.CONF.set_default(
            'ovn_sb_certificate',
            certificate,
            group='ovn')
        ovn_conf.cfg.CONF.set_default(
            'ovn_sb_ca_cert',
            ca_auth,
            group='ovn')

        expected = ('ovsdb-client %s %s --timeout 180 '
                    '-p %s '
                    '-c %s '
                    '-C %s '
                    '\'["OVN_Southbound", "foo"]\'' % (
                        self.OvsdbClientTestCommand.COMMAND,
                        self.sb_connection,
                        private_key,
                        certificate,
                        ca_auth))

        self.OvsdbClientTestCommand.run(['OVN_Southbound', 'foo'])
        self.assert_exec_call(expected)

    def test_run_empty_list(self):
        with testtools.ExpectedException(KeyError):
            self.OvsdbClientTestCommand.run([])

    def test_run_bad_schema(self):
        with testtools.ExpectedException(KeyError):
            self.OvsdbClientTestCommand.run(['foo'])<|MERGE_RESOLUTION|>--- conflicted
+++ resolved
@@ -380,22 +380,6 @@
                             'bootfile_name': '"homer_simpson.bin"'}
         self.assertEqual(expected_options, options)
 
-<<<<<<< HEAD
-    def test_get_lsp_dhcp_opts_for_domain_search(self):
-        opt = {'opt_name': 'domain-search',
-               'opt_value': 'openstack.org,ovn.org',
-               'ip_version': 4}
-        port = {portbindings.VNIC_TYPE: portbindings.VNIC_NORMAL,
-                edo_ext.EXTRADHCPOPTS: [opt]}
-
-        dhcp_disabled, options = utils.get_lsp_dhcp_opts(port, 4)
-        self.assertFalse(dhcp_disabled)
-        # Assert option got translated to "domain_search_list" and
-        # the value is a string (double-quoted)
-        expected_options = {'domain_search_list': '"openstack.org,ovn.org"'}
-        self.assertEqual(expected_options, options)
-
-=======
     def test_get_lsp_dhcp_opts_for_baremetal(self):
         opt0 = {'opt_name': 'tag:ipxe,bootfile-name',
                 'opt_value': 'http://172.7.27.29/ipxe',
@@ -434,7 +418,19 @@
         # Assert no options were passed
         self.assertEqual({}, options)
 
->>>>>>> 4af55d54
+   def test_get_lsp_dhcp_opts_for_domain_search(self):
+        opt = {'opt_name': 'domain-search',
+               'opt_value': 'openstack.org,ovn.org',
+               'ip_version': 4}
+        port = {portbindings.VNIC_TYPE: portbindings.VNIC_NORMAL,
+                edo_ext.EXTRADHCPOPTS: [opt]}
+
+        dhcp_disabled, options = utils.get_lsp_dhcp_opts(port, 4)
+        self.assertFalse(dhcp_disabled)
+        # Assert option got translated to "domain_search_list" and
+        # the value is a string (double-quoted)
+        expected_options = {'domain_search_list': '"openstack.org,ovn.org"'}
+        self.assertEqual(expected_options, options)
 
 class TestGetDhcpDnsServers(base.BaseTestCase):
 
